package io.strongtyped.funcqrs.akka

import _root_.akka.actor._
import _root_.akka.pattern.pipe
import _root_.akka.persistence._
import io.strongtyped.funcqrs._
import io.strongtyped.funcqrs.akka.AggregateActor._

import scala.collection.immutable
import scala.concurrent.duration.Duration
import scala.util.control.NonFatal

class AggregateActor[A <: AggregateDef](identifier: A#Id,
                                                behavior: Behavior[A],
                                                inactivityTimeout: Option[Duration] = None)
<<<<<<< HEAD
  extends AggregateTypes with PersistentActor with ActorLogging {
=======
  extends AggregateAliases with PersistentActor with ActorLogging {
>>>>>>> a0768bf4

  type Aggregate = A
  import context.dispatcher

  // persistenceId is always defined as the Aggregate.Identifier
  val persistenceId = identifier.value

  /** The aggregate instance if initialized, None otherwise */
  private var aggregateOpt: Option[Aggregate] = None

  /** The lifecycle of the aggregate, by default [[Uninitialized]]
    */
  protected var state: State = Uninitialized

  private var eventsSinceLastSnapshot = 0

  // always compose with defaultReceive
  override def receiveCommand: Receive = initializing orElse defaultReceive

  /** PartialFunction to handle commands when the Actor is in the [[Uninitialized]] state
    */
  protected def initializing: Receive = {
    // always compose with defaultReceive
    initialReceive orElse defaultReceive
  }

  protected def initialReceive: Receive = {

    case cmd: Command =>
      log.debug(s"Received creation cmd: $cmd")
      val eventualEvent = behavior.validate(cmd)
      val origSender = sender()

      eventualEvent map {
        event => CompletedCreationCmd(event, origSender)
      } recover {
        case NonFatal(cause) =>
          log.error(cause, s"Error while processing creational command: $cmd")
          FailedCommand(cause, origSender, Uninitialized)
      } pipeTo self

      changeState(Busy)

  }

  /** PartialFunction to handle commands when the Actor is in the [[Available]] state
    */
  protected def available: Receive = {
    // always compose with defaultReceive
    availableReceive orElse defaultReceive
  }

  protected def availableReceive: Receive = {

    case cmd: Command =>
      log.debug(s"Received cmd: $cmd")
      val eventualEvents = behavior.validate(cmd, aggregateOpt.get)
      val origSender = sender()

      eventualEvents.map {
        events => CompletedUpdateCmd(events, origSender)
      } recover {
        case NonFatal(cause) =>
          log.error(cause, s"Error while processing update command: $cmd")
          FailedCommand(cause, origSender, Available)
      } pipeTo self

      changeState(Busy)
  }

  def onCommandFailure(failedCmd: FailedCommand): Unit = {
    failedCmd.origSender ! Status.Failure(failedCmd.cause)
    changeState(failedCmd.state)
  }

  private def busy: Receive = {

    case GetState => respond()
    case result: CompletedCreationCmd => onSuccessfulCreation(result)
    case result: CompletedUpdateCmd => onSuccessfulUpdate(result)
    case failedCmd: FailedCommand => onCommandFailure(failedCmd)

    case anyOther =>
      log.debug(s"received $anyOther while processing another command")
      stash()
  }

  protected def defaultReceive: Receive = {
    case GetState => respond()
  }

  /** This method should be used as a callback handler for persist() method.
    * It will:
    * - apply the event on the aggregate effectively changing its state
    * - check if a snapshot needs to be saved.
    * @param evt DomainEvent that has been persisted
    */
  protected def afterEventPersisted(evt: Event): Unit = {

    aggregateOpt = applyEvent(evt)

    eventsSinceLastSnapshot += 1

    if (eventsSinceLastSnapshot >= eventsPerSnapshot) {
      log.debug(s"$eventsPerSnapshot events reached, saving snapshot")
      saveSnapshot((state, aggregateOpt))
      eventsSinceLastSnapshot = 0
    }
  }

  /** send a message containing the aggregate's state back to the requester
    * @param replyTo actor to send message to (by default the sender from where you received a command)
    */
  protected def respond(replyTo: ActorRef = context.sender()): Unit = {
    aggregateOpt match {
      case Some(data) => replyTo ! data
      case None => Status.Failure(new NoSuchElementException(s"aggregate $persistenceId not initialized"))
    }
  }

  /** Apply event on the AggregateRoot.
    *
    * Creational events are only applied if Aggregate is not yet initialized (ie: None)
    * Update events are only applied on already initialized Aggregates (ie: Some(aggregate))
    *
    * All other combinations will be ignored and the current Aggregate state is returned.
    */
  def applyEvent(event: DomainEvent): Option[Aggregate] = {

    (aggregateOpt, event) match {

      // apply CreateEvent if not yet initialized
      case (None, evt: Event) => Some(behavior.applyEvent(evt))

      // Update events are applied on current state
      case (Some(aggregate), evt: Event) => Some(behavior.applyEvent(evt, aggregate))

      // Covers:
      // (Some, CreateEvent) and (None, UpdateEvent)
      // in both cases we must ignore it and return current state
      case _ => aggregateOpt
    }
  }

  /** Recovery handler that receives persisted events during recovery. If a state snapshot
    * has been captured and saved, this handler will receive a [[SnapshotOffer]] message
    * followed by events that are younger than the offered snapshot.
    *
    * This handler must not have side-effects other than changing persistent actor state i.e. it
    * should not perform actions that may fail, such as interacting with external services,
    * for example.
    *
    */
  override val receiveRecover: Receive = {

    case SnapshotOffer(metadata, (state: State, data: Option[Aggregate])) =>
      eventsSinceLastSnapshot = 0
      log.debug("recovering aggregate from snapshot")
      restoreState(metadata, state, data)

    case SaveSnapshotSuccess(metadata) =>
      log.debug("snapshot saved")

    case RecoveryCompleted =>
      log.debug(s"aggregate '$persistenceId' has recovered, state = '$state'")

    case event: DomainEvent => onEvent(event)

    case unknown => log.debug(s"Unknown message on recovery")
  }

  protected def onEvent(evt: DomainEvent): Unit = {
    log.debug(s"Reapplying event $evt")
    eventsSinceLastSnapshot += 1
    aggregateOpt = applyEvent(evt)
    log.debug(s"State after event $aggregateOpt")
    changeState(Available)
  }

  /** restore the lifecycle and state of the aggregate from a snapshot
    * @param metadata snapshot metadata
    * @param state the state of the aggregate
    * @param data the data of the aggregate
    */
  protected def restoreState(metadata: SnapshotMetadata, state: State, data: Option[Aggregate]) = {
    changeState(state)
    log.debug(s"restoring data $data")
    aggregateOpt = data
  }

  def changeState(state: State): Unit = {
    this.state = state
    this.state match {
      case Uninitialized =>
        log.debug(s"Initializing")
        context become initializing
        unstashAll() // actually not need, but we never know :-)

      case Available =>
        log.debug(s"Accepting commands...")
        context become available
        unstashAll()

      case Busy =>
        log.debug(s"Busy, only answering to GetState and command results.")
        context become busy
    }
  }

  /** When a Creation Command completes we must:
    * - persist the event
    * - apply the event, ie: create the aggregate
    * - notify the original sender
    */
  private def onSuccessfulCreation(result: CompletedCreationCmd): Unit = {
    persist(result.event) { evt =>
      afterEventPersisted(evt)
    }
    result.origSender ! SuccessfulCommand(Seq(result.event))
    changeState(Available)
  }

  /** When a Update Command completes we must:
    * - persist the events
    * - apply the events to the current aggregate state
    * - notify the original sender
    */
  private def onSuccessfulUpdate(result: CompletedUpdateCmd): Unit = {
    val events = immutable.Seq(result.events).flatten
    persistAll(events) { evt =>
      afterEventPersisted(evt)
    }
    result.origSender ! SuccessfulCommand(result.events)
    changeState(Available)
  }

  override def preStart() {
    inactivityTimeout.foreach { t =>
      log.debug(s"Setting timeout to $t")
      context.setReceiveTimeout(t)
    }
  }

  override def unhandled(message: Any) = {
    message match {
      case ReceiveTimeout =>
        log.info("Stopping")
        context.stop(self)
      case _ => super.unhandled(message)
    }
  }

  /** Internal representation of a completed create command.
    */
  private case class CompletedCreationCmd(event: Event, origSender: ActorRef)

  /** Internal representation of a completed update command.
    */
  private case class CompletedUpdateCmd(events: Events, origSender: ActorRef)

  private case class FailedCommand(cause: Throwable, origSender: ActorRef, state: State)

}

object AggregateActor {

  /** state of Aggregate Root
    */
  sealed trait State

  case object Uninitialized extends State

  case object Available extends State

  case object Busy extends State

  /** We don't want the aggregate to be killed if it hasn't fully restored yet,
    * thus we need some non AutoReceivedMessage that can be handled by akka persistence.
    */
  case object KillAggregate

  case object GetState extends DomainCommand

  case class SuccessfulCommand(events: Seq[DomainEvent])

  /** Specifies how many events should be processed before new snapshot is taken.
    * TODO: make configurable
    */
  val eventsPerSnapshot = 10

}<|MERGE_RESOLUTION|>--- conflicted
+++ resolved
@@ -13,11 +13,7 @@
 class AggregateActor[A <: AggregateDef](identifier: A#Id,
                                                 behavior: Behavior[A],
                                                 inactivityTimeout: Option[Duration] = None)
-<<<<<<< HEAD
-  extends AggregateTypes with PersistentActor with ActorLogging {
-=======
   extends AggregateAliases with PersistentActor with ActorLogging {
->>>>>>> a0768bf4
 
   type Aggregate = A
   import context.dispatcher
@@ -178,9 +174,6 @@
       log.debug("recovering aggregate from snapshot")
       restoreState(metadata, state, data)
 
-    case SaveSnapshotSuccess(metadata) =>
-      log.debug("snapshot saved")
-
     case RecoveryCompleted =>
       log.debug(s"aggregate '$persistenceId' has recovered, state = '$state'")
 
