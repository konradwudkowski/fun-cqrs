package io.strongtyped.funcqrs

import scala.concurrent.{ ExecutionContext, Future }
import scala.collection.immutable

<<<<<<< HEAD
trait Behavior[A <: AggregateDef] extends AggregateTypes {
=======
trait Behavior[A <: AggregateDef] extends AggregateAliases {
>>>>>>> a0768bf4

  type Aggregate = A

  /** The ExecutionContext to be used when calling validateAsync methods. Defaults to [[scala.concurrent.ExecutionContext.global]]
    *
    * Override this method if you prefer to use another ExecutionContext.
    *
    * Note: this is done on purpose to avoid using the EC from Akka for instance.
    * It's recommended to avoid using Akka's context.dispatcher to run client code.
    *
    * @return - ExecutionContext to be used when calling validateAsync methods.
    */
  def executionContext: ExecutionContext = {
    scala.concurrent.ExecutionContext.global
  }

  def applyEvent(event: Event): Aggregate

  def applyEvent(event: Event, aggregate: Aggregate): Aggregate

  /** Apply a list of events to an Aggregate
    * @return the updated Aggregate
    */
  final def applyEvents(events: Events, aggregate: Aggregate): Aggregate = {
    events.foldLeft(aggregate) { (aggregate, event) =>
      applyEvent(event, aggregate)
    }
  }

  def validate(cmd: Command): Future[Event] = {
    validateAsync(cmd)(executionContext)
  }

  def validate(cmd: Command, aggregate: Aggregate): Future[Events] = {
    validateAsync(cmd, aggregate)(executionContext)
  }

  def applyCommand(cmd: Command): Future[(Event, Aggregate)] = {
    applyAsyncCommand(cmd)(executionContext)
  }

  def applyCommand(cmd: Command, aggregate: Aggregate): Future[(Events, Aggregate)] = {
    applyAsyncCommand(cmd, aggregate)(executionContext)
  }

  // async behavior
  protected def validateAsync(cmd: Command)(implicit ec: ExecutionContext): Future[Event]

  protected def validateAsync(cmd: Command, aggregate: Aggregate)(implicit ec: ExecutionContext): Future[Events]

  protected def applyAsyncCommand(cmd: Command)(implicit ec: ExecutionContext): Future[(Event, Aggregate)] = {
    validateAsync(cmd).map { event =>
      (event, applyEvent(event))
    }
  }

  protected def applyAsyncCommand(cmd: Command, aggregate: Aggregate)(implicit ec: ExecutionContext): Future[(Events, Aggregate)] = {
    validateAsync(cmd, aggregate).map { events =>
      (events, applyEvents(events, aggregate))
    }
  }
}

object Behavior {
  def empty[Aggregate <: AggregateDef]: Behavior[Aggregate] = new Behavior[Aggregate] {
    def applyEvent(event: Event): Aggregate = ???
    def applyEvent(event: Event, aggregate: Aggregate): Aggregate = ???
    // async behavior
    protected def validateAsync(cmd: Command)(implicit ec: ExecutionContext): Future[Event] =
      Future.failed(new CommandException(s"Empty Behavior, can't accept command $cmd"))

    protected def validateAsync(cmd: Command, aggregate: Aggregate)(implicit ec: ExecutionContext): Future[Events] =
      Future.failed(new CommandException(s"Empty Behavior, can't accept command $cmd"))

  }
}<|MERGE_RESOLUTION|>--- conflicted
+++ resolved
@@ -3,11 +3,7 @@
 import scala.concurrent.{ ExecutionContext, Future }
 import scala.collection.immutable
 
-<<<<<<< HEAD
-trait Behavior[A <: AggregateDef] extends AggregateTypes {
-=======
 trait Behavior[A <: AggregateDef] extends AggregateAliases {
->>>>>>> a0768bf4
 
   type Aggregate = A
 
